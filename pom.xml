<project xmlns="http://maven.apache.org/POM/4.0.0" xmlns:xsi="http://www.w3.org/2001/XMLSchema-instance"
         xsi:schemaLocation="http://maven.apache.org/POM/4.0.0 http://maven.apache.org/xsd/maven-4.0.0.xsd">
    <modelVersion>4.0.0</modelVersion>

    <groupId>com.scalyr.integrations.kafka</groupId>
    <artifactId>kafka-connect-scalyr-sink</artifactId>
    <version>1.6</version>
    <packaging>jar</packaging>

    <name>kafka-connect-scalyr-sink</name>

    <properties>
        <kafka.version>2.8.1</kafka.version>
<<<<<<< HEAD
        <junit.version>4.13.1</junit.version>
=======
        <junit.version>4.13.2</junit.version>
>>>>>>> 8c388132
        <sonar.projectKey>scalyr_kafka-connect-scalyr</sonar.projectKey>
        <sonar.organization>scalyr</sonar.organization>
        <sonar.host.url>https://sonarcloud.io</sonar.host.url>
        <jacoco.version>0.8.5</jacoco.version>
        <sonar.coverage.jacoco.xmlReportPaths>${project.basedir}/../target/site/jacoco/jacoco.xml</sonar.coverage.jacoco.xmlReportPaths>
    </properties>

    <dependencies>
        <dependency>
            <groupId>org.apache.kafka</groupId>
            <artifactId>connect-api</artifactId>
            <version>${kafka.version}</version>
            <scope>provided</scope>
        </dependency>
        <dependency>
            <groupId>org.apache.kafka</groupId>
            <artifactId>connect-json</artifactId>
            <version>${kafka.version}</version>
        </dependency>
        <dependency>
            <groupId>com.scalyr</groupId>
            <artifactId>scalyr-client</artifactId>
            <version>6.0.28</version>
        </dependency>
        <dependency>
            <groupId>com.fasterxml.jackson.core</groupId>
            <artifactId>jackson-databind</artifactId>
            <version>2.13.1</version>
        </dependency>
        <dependency>
            <groupId>com.google.guava</groupId>
            <artifactId>guava</artifactId>
            <version>31.0.1-jre</version>
        </dependency>
        <dependency>
            <groupId>com.github.luben</groupId>
            <artifactId>zstd-jni</artifactId>
            <version>1.5.0-5</version>
        </dependency>
        <dependency>
            <groupId>org.asynchttpclient</groupId>
            <artifactId>async-http-client</artifactId>
            <version>2.12.3</version>
        </dependency>
        <!-- Test dependencies -->
        <dependency>
            <groupId>junit</groupId>
            <artifactId>junit</artifactId>
            <version>${junit.version}</version>
            <scope>test</scope>
        </dependency>
        <dependency>
            <groupId>com.squareup.okhttp3</groupId>
            <artifactId>mockwebserver</artifactId>
            <version>4.5.0</version>
            <scope>test</scope>
        </dependency>
        <dependency>
            <groupId>org.mockito</groupId>
            <artifactId>mockito-all</artifactId>
            <version>1.10.19</version>
            <scope>test</scope>
        </dependency>
        <dependency>
            <groupId>org.apache.logging.log4j</groupId>
            <artifactId>log4j-core</artifactId>
            <version>2.17.1</version>
        </dependency>
        <dependency>
            <groupId>org.apache.logging.log4j</groupId>
            <artifactId>log4j-slf4j-impl</artifactId>
            <version>2.17.1</version>
        </dependency>
    </dependencies>
    <build>
        <plugins>
            <plugin>
                <groupId>org.apache.maven.plugins</groupId>
                <artifactId>maven-jar-plugin</artifactId>
                <version>3.2.0</version>
                <configuration>
                    <archive>
                        <manifest>
                            <addDefaultImplementationEntries>true</addDefaultImplementationEntries>
                            <addDefaultSpecificationEntries>true</addDefaultSpecificationEntries>
                        </manifest>
                    </archive>
                </configuration>
            </plugin>
            <plugin>
                <groupId>org.apache.maven.plugins</groupId>
                <artifactId>maven-compiler-plugin</artifactId>
                <version>2.5.1</version>
                <inherited>true</inherited>
                <configuration>
                    <source>11</source>
                    <target>11</target>
                </configuration>
            </plugin>
            <plugin>
                <artifactId>maven-assembly-plugin</artifactId>
                <version>3.3.0</version>
                <configuration>
                    <descriptors>
                        <descriptor>src/main/assembly/package.xml</descriptor>
                    </descriptors>
                </configuration>
                <executions>
                    <execution>
                        <id>make-assembly</id>
                        <phase>package</phase>
                        <goals>
                            <goal>single</goal>
                        </goals>
                    </execution>
                </executions>
            </plugin>
            <plugin>
                <groupId>io.confluent</groupId>
                <artifactId>kafka-connect-maven-plugin</artifactId>
                <version>0.11.2</version>
                <executions>
                    <execution>
                        <goals>
                            <goal>kafka-connect</goal>
                        </goals>
                        <configuration>
                            <title>Kafka Connect Scalyr Sink</title>
                            <documentationUrl>https://github.com/scalyr/kafka-connect-scalyr/blob/master/README.md</documentationUrl>
                            <description>
                                The Scalyr sink connector moves log data from Kafka topics into Scalyr.
                                The supported log source is Elastic Filebeat.
                            </description>

                            <ownerUsername>scalyr</ownerUsername>
                            <ownerType>organization</ownerType>
                            <ownerName>Scalyr</ownerName>
                            <ownerUrl>https://www.scalyr.com</ownerUrl>

                            <supportProviderName>Scalyr</supportProviderName>
                            <supportSummary>Scalyr Support</supportSummary>
                            <supportUrl>https://support.scalyr.com</supportUrl>

                            <confluentControlCenterIntegration>false</confluentControlCenterIntegration>

                            <componentTypes>
                                <componentType>sink</componentType>
                            </componentTypes>

                            <tags>
                                <tag>scalyr</tag>
                                <tag>logging</tag>
                                <tag>logs</tag>
                                <tag>observability</tag>
                                <tag>search</tag>
                            </tags>

                            <requirements>scalyr</requirements>

                            <deliveryGuarantee>
                                <deliveryGuarantee>atLeastOnce</deliveryGuarantee>
                            </deliveryGuarantee>

                            <kafkaConnectApi>true</kafkaConnectApi>
                        </configuration>
                    </execution>
                </executions>
            </plugin>
            <plugin>
                <!-- Creates a symlink from kafka-connect-scalyr-sink-<version>-package to kafka-connect-scalyr-sink-latest-package
                    since Dockerfile relies on a fixed name. -->
                <artifactId>exec-maven-plugin</artifactId>
                <groupId>org.codehaus.mojo</groupId>
                <version>1.6.0</version>
                <executions>
                    <execution>
                        <id>Latest Package Symlink</id>
                        <phase>package</phase>
                        <goals>
                            <goal>exec</goal>
                        </goals>
                        <configuration>
                            <executable>ln</executable>
                            <arguments>
                                <argument>-fnsv</argument>
                                <argument>${project.artifactId}-${project.version}-package</argument>
                                <argument>target/${project.artifactId}-latest-package</argument>
                            </arguments>
                        </configuration>
                    </execution>
                </executions>
            </plugin>
            <plugin>
                <groupId>org.apache.maven.plugins</groupId>
                <artifactId>maven-checkstyle-plugin</artifactId>
                <version>3.0.0</version>
                <configuration>
                    <logViolationsToConsole>true</logViolationsToConsole>
                    <checkstyleRules>
                        <module name="Checker">
                            <property name="fileExtensions" value="java"/>
                            <module name="NewlineAtEndOfFile"/>
                            <module name="FileTabCharacter"/>
                            <module name="RegexpSingleline">
                                <property name="format" value="\s+$"/>
                                <property name="minimum" value="0"/>
                                <property name="maximum" value="0"/>
                                <property name="message" value="Line has trailing spaces."/>
                            </module>
                            <module name="TreeWalker">
                                <module name="OuterTypeFilename"/>
                                <module name="LineLength">
                                    <!-- The style guide suggests 150 columns, but this is a soft limit,
                                    thus making automated enforcement infeasible.
                                    -->
                                    <property name="max" value="300"/>
                                    <property name="ignorePattern" value="^package.*|^import.*|a href|href|http://|https://|ftp://"/>
                                </module>
                                <module name="OneTopLevelClass"/>
                                <module name="RedundantImport"/>
                                <module name="UnusedImports"/>
                                <module name="NoLineWrap"/>
                                <module name="EmptyBlock">
                                    <property name="option" value="TEXT"/>
                                    <property name="tokens" value="LITERAL_TRY, LITERAL_FINALLY, LITERAL_IF, LITERAL_ELSE, LITERAL_SWITCH"/>
                                </module>
                                <module name="ArrayTypeStyle"/>
                                <module name="NoFinalizer"/>
                                <module name="ModifierOrder"/>
                            </module>
                        </module>
                    </checkstyleRules>
                </configuration>
                <executions>
                    <execution>
                        <id>validate</id>
                        <phase>validate</phase>
                        <goals>
                            <goal>check</goal>
                        </goals>
                    </execution>
                </executions>
            </plugin>
            <plugin>
                <groupId>org.jacoco</groupId>
                <artifactId>jacoco-maven-plugin</artifactId>
                <version>${jacoco.version}</version>
                <executions>
                    <execution>
                        <id>jacoco-initialize</id>
                        <goals>
                            <goal>prepare-agent</goal>
                        </goals>
                        <phase>test-compile</phase>
                    </execution>
                    <execution>
                        <id>jacoco-site</id>
                        <phase>verify</phase>
                        <goals>
                            <goal>report</goal>
                        </goals>
                    </execution>
                </executions>
            </plugin>
        </plugins>
        <resources>
            <resource>
                <directory>src/main/resources</directory>
                <filtering>true</filtering>
            </resource>
        </resources>
    </build>
    <repositories>
        <repository>
            <id>confluent</id>
            <url>http://packages.confluent.io/maven/</url>
        </repository>
    </repositories>
</project><|MERGE_RESOLUTION|>--- conflicted
+++ resolved
@@ -11,11 +11,7 @@
 
     <properties>
         <kafka.version>2.8.1</kafka.version>
-<<<<<<< HEAD
-        <junit.version>4.13.1</junit.version>
-=======
         <junit.version>4.13.2</junit.version>
->>>>>>> 8c388132
         <sonar.projectKey>scalyr_kafka-connect-scalyr</sonar.projectKey>
         <sonar.organization>scalyr</sonar.organization>
         <sonar.host.url>https://sonarcloud.io</sonar.host.url>
